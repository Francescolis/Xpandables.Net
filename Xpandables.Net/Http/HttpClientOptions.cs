--- conflicted
+++ resolved
@@ -213,11 +213,7 @@
             Converters =
             {
                 new JsonStringEnumConverter()
-<<<<<<< HEAD
             }
-=======
-            }            
->>>>>>> fb83b1b3
         };
     }
 
